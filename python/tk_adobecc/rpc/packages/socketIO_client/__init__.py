--- conflicted
+++ resolved
@@ -1,12 +1,8 @@
 import atexit
-<<<<<<< HEAD
-import time
-=======
->>>>>>> 6ca857f8
 
 from .exceptions import ConnectionError, TimeoutError, PacketError
 from .heartbeats import HeartbeatThread
-from .logs import LoggingMixin, _yield_elapsed_time
+from .logs import LoggingMixin
 from .namespaces import (
     EngineIONamespace, SocketIONamespace,
     LoggingSocketIONamespace, find_callback, make_logging_prefix)
@@ -245,14 +241,9 @@
         self._heartbeat_thread.hurry()
         # Use timeout to unblock recv for websocket transport
         self._transport.set_timeout(seconds=1)
-<<<<<<< HEAD
-
-        for elapsed in _yield_elapsed_time(seconds):
-=======
         # Listen
         warning_screen = self._yield_warning_screen(seconds)
         for elapsed_time in warning_screen:
->>>>>>> 6ca857f8
             if self._should_stop_waiting(**kw):
                 break
             try:

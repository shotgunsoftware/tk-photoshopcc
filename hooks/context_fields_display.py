# Copyright (c) 2015 Shotgun Software Inc.
#
# CONFIDENTIAL AND PROPRIETARY
#
# This work is provided "AS IS" and subject to the Shotgun Pipeline Toolkit
# Source Code License included in this distribution package. See LICENSE.
# By accessing, using, copying or modifying this work you indicate your
# agreement to the Shotgun Pipeline Toolkit Source Code License. All rights
# not expressly granted therein are reserved by Shotgun Software Inc.
import sgtk

HookBaseClass = sgtk.get_hook_baseclass()


class ContextFieldsDisplay(HookBaseClass):
    """
    Used to control the way the current context fields are displayed.
    """

    def get_entity_fields(self, entity_type):
        """
        Given a particular entity type for the current context, return a list of
        fields to query for display in the header.

        Note: the thumbnail ("image" field) query/display is handled by the
        engine and is not required to be returned by this method.

        :param entity_type: Shotgun entity type to return fields for
        :returns: ``list`` of Shotgun fields
        """

        # supported by all normal fields
        base_fields = [
            "id",
            "type",
            "tag_list",
        ]

        # supported by most entities
        std_fields = base_fields
<<<<<<< HEAD
        std_fields.extend(
            ["code", "project", "sg_status_list", "description",]
        )
=======
        std_fields.extend(["code", "project", "sg_status_list", "description"])
>>>>>>> 95bc9fd8

        # ---- fields for specific entity contexts

        if entity_type == "Project":
            fields = base_fields
            fields.extend(["name", "sg_status", "sg_description"])

        elif entity_type == "Asset":
            fields = std_fields
<<<<<<< HEAD
            fields.extend(
                ["sg_asset_type",]
            )
=======
            fields.extend(["sg_asset_type"])
>>>>>>> 95bc9fd8

        elif entity_type == "Shot":
            fields = std_fields
            fields.extend(
<<<<<<< HEAD
                ["sg_cut_in", "sg_cut_out", "sg_head_in", "sg_tail_out", "sg_sequence",]
=======
                ["sg_cut_in", "sg_cut_out", "sg_head_in", "sg_tail_out", "sg_sequence"]
>>>>>>> 95bc9fd8
            )

        elif entity_type == "Task":
            fields = base_fields
            fields.extend(
                [
                    "task_assignees",
                    "due_date",
                    "entity",
                    "step",
                    "sg_status_list",
                    "project",
                    "content",
                ]
            )

        else:
            fields = std_fields

        return fields

    def get_context_html(self, entity, sg_globals):
        """
        Returns the html used to display the supplied context entity.

        This method is called once the engine has queried values for the fields
        returned from the ``get_entity_fields`` method. The supplied entity will
        be populated with the queried values for those fields.

        Note: The default implementation returns a table of field/value names
        that will display next to the entity's thumbnail. The thumbnail query,
        download, and display is handled by the engine, so the html returned
        here will be inserted to the right of that thumbnail.

        :param entity: Shotgun entity to display context fields for.
        :param sg_globals: A handle on the shotgun globals api provided via
            the shotgunutils framework. This is useful for querying display
            names for fields, statuses, etc.
        :returns: An html ``str`` that will be displayed in the panel.

        Here are some css classes that can be used to display text in various
        ways::

             The name of a queried field such as: "Type", "Name", "Shot",
             "Asset", or some other text that doesn't hold a value from SG or
             doesn't need emphasis:

                `sg_label` - grey label color
                `sg_label_td` - same as `sg_label` but includes alignment and
                    other style for use in table data cells.

             The value of a queried field such as: "Character", "Shot01",
             "Bunny", or some other text that holds a value from SG or needs
             emphasis:

                `sg_value` - brighter text
                `sg_value_td` - same as `sg_value` but includes alignment and
                    other style for use in table data cells.

        See the default implementation for usage examples.
        """

        if entity is None:
            # site context
            return self._get_site_html()

        # retrieve the html based on the entity type
        entity_type = entity.get("type")

        if entity_type == "Asset":
            html = self._get_asset_html(entity, sg_globals)
        elif entity_type == "Shot":
            html = self._get_shot_html(entity, sg_globals)
        elif entity_type == "Task":
            html = self._get_task_html(entity, sg_globals)
        else:
            # fallback for other entity types.
            html = self._get_entity_html(entity, sg_globals)

        return html

    def _get_site_html(self):
        """Returns html for displaying a site context."""

        site_url = self.parent.sgtk.shotgun_url
        site_display = site_url.split("//")[-1]
        site_link = self.parent.get_panel_link(site_url, site_display)

        return """
            <table>
              <tr>
                <td class='sg_label_td'>Site:</td>
                <td class='sg_value_td'>{name}</td>
              </tr>
            </table>
            """.format(
            name=site_link,
        )

    def _get_asset_html(self, entity, sg_globals):
        """Returns html for displaying an asset context."""

        asset_link = self._get_entity_sg_link(entity["code"], entity)

        status = sg_globals.get_status_display_name(
            entity["sg_status_list"], project_id=entity["project"]["id"]
        )

        # always include name, type, and status
        html = """
            <table>
              <tr>
                <td class='sg_label_td'>Asset:</td>
                <td class='sg_value_td'>{name}</td>
              </tr>
              <tr>
                <td class='sg_label_td'>Type:</td>
                <td class='sg_value_td'>{type}</td>
              </tr>
              <tr>
                <td class='sg_label_td'>Status:</td>
                <td class='sg_value_td'>{status}</td>
              </tr>
            """.format(
            name=asset_link, type=entity["sg_asset_type"], status=status,
        )

        # tags if there are any
        if entity["tag_list"]:
            tag_display = ", ".join(entity["tag_list"])
            html += """
                <tr>
                  <td class='sg_label_td'>Tags:</td>
                  <td class='sg_value_td'>{tags}</td>
                </tr>
                """.format(
                tags=tag_display,
            )

        # description if there is one
        if entity["description"]:
            html += """
                <tr>
                  <td class='sg_label_td'>Desc:</td>
                  <td class='sg_value_td'>{desc}</td>
                </tr>
                """.format(
                desc=entity["description"]
            )

        # close up the table
        html += "</table>"

        return html

    def _get_shot_html(self, entity, sg_globals):
        """Returns html for displaying a shot context."""

        shot_link = self._get_entity_sg_link(entity["code"], entity)

        status = sg_globals.get_status_display_name(
            entity["sg_status_list"], project_id=entity["project"]["id"]
        )

        # by default show the shot url
        shot_display = shot_link

        # include seq name next to shot name if there is one.
        # display it as a field name to allow shot name to stand out
        seq = entity["sg_sequence"]
        if seq:
            seq_name = seq["name"]
            seq_link = self._get_entity_sg_link(seq_name, seq)
            shot_display = """
                {name}&nbsp;<span class='sg_label'>({seq_name})</span>
                """.format(
                name=shot_link, seq_name=seq_link,
            )

        # always include name, type, and status
        html = """
            <table>
              <tr>
                <td class='sg_label_td'>Shot:</td>
                <td class='sg_value_td'>{name}</td>
              </tr>
              <tr>
                <td class='sg_label_td'>Status:</td>
                <td class='sg_value_td'>{status}</td>
              </tr>
            """.format(
            name=shot_display, status=status,
        )

        # tags if there are any
        if entity["tag_list"]:
            tag_display = ", ".join(entity["tag_list"])
            html += """
                <tr>
                  <td class='sg_label_td'>Tags:</td>
                  <td class='sg_value_td'>{tags}</td>
                </tr>
                """.format(
                tags=tag_display,
            )

        # ---- show some cut info if available

        cut_display = None

        # cut in/out
        if entity["sg_cut_in"] is not None and entity["sg_cut_out"] is not None:
            cut_display = """
                    {cut_in} - {cut_out}
                """.format(
                cut_in=entity["sg_cut_in"], cut_out=entity["sg_cut_out"]
            )

        # include head/tail if set
        if (
            cut_display
            and entity["sg_head_in"] is not None
            and entity["sg_tail_out"] is not None
        ):

            cut_display = """
                    <small><span class='sg_label'>{head_in} | </span></small>
                    {cut_display}
                    <small><span class='sg_label'> | {tail_out}</span></small>
                """.format(
                head_in=entity["sg_head_in"],
                cut_display=cut_display,
                tail_out=entity["sg_tail_out"],
            )

        if cut_display:
            html += """
                <tr>
                  <td class='sg_label_td'>Cut:</td>
                  <td class='sg_value_td'>{cut_display}</td>
                </tr>
                """.format(
                cut_display=cut_display,
            )

        # description if there is one
        if entity["description"]:
            html += """
                <tr>
                  <td class='sg_label_td'>Desc:</td>
                  <td class='sg_value_td'>{desc}</td>
                </tr>
                """.format(
                desc=entity["description"]
            )

        # close up the table
        html += "</table>"

        return html

    def _get_task_html(self, entity, sg_globals):
        """Returns html for displaying a task context."""

        task_link = self._get_entity_sg_link(entity["content"], entity)

        status = sg_globals.get_status_display_name(
            entity["sg_status_list"], project_id=entity["project"]["id"]
        )

        # by default show the shot url
        task_display = task_link

        # include step name next to shot name if not the same.
        # display it as a field name to allow shot name to stand out
        step = entity["step"]
        if step:
            step_name = step["name"]
            if step_name != entity["content"]:
                task_display = """
                    {name}&nbsp;<span class='sg_label'>({step_name})</span>
                    """.format(
                    name=task_display, step_name=step_name,
                )

        # always include name
        html = """
            <table>
              <tr>
                <td class='sg_label_td'>Task:</td>
                <td class='sg_value_td'>{name}</td>
              </tr>
            """.format(
            name=task_display
        )

        # entity
        if entity["entity"]:
            linked_entity = entity["entity"]
            if "name" in linked_entity:
                linked_entity_display = linked_entity["name"]
            else:
                linked_entity_display = linked_entity["code"]

            linked_entity_link = self._get_entity_sg_link(
                linked_entity_display, linked_entity
            )
            html += """
                  <tr>
                    <td class='sg_label_td'>{entity_type}:</td>
                    <td class='sg_value_td'>{name}</td>
                  </tr>
                """.format(
                entity_type=linked_entity["type"], name=linked_entity_link,
            )

        # always show the status
        html += """
              <tr>
                <td class='sg_label_td'>Status:</td>
                <td class='sg_value_td'>{status}</td>
              </tr>
            """.format(
            status=status
        )

        # artist
        if entity["task_assignees"]:
            assignee_entities = entity["task_assignees"]
            assignee_links = []
            for assignee_entity in assignee_entities:
                asignee_name = assignee_entity["name"]
                assignee_links.append(
                    self._get_entity_sg_link(asignee_name, assignee_entity)
                )
            assignee_display = ", ".join(assignee_links)
            assignee_label = "Artists" if len(assignee_entities) > 1 else "Artist"
            html += """
                  <tr>
                    <td class='sg_label_td'>{label}:</td>
                    <td class='sg_value_td'>{name}</td>
                  </tr>
                """.format(
                label=assignee_label, name=assignee_display,
            )

        # due date
        if entity["due_date"]:
            html += """
                  <tr>
                    <td class='sg_label_td'>Due:</td>
                    <td class='sg_value_td'>{date}</td>
                  </tr>
                """.format(
                date=entity["due_date"],
            )

        # close up the table
        html += "</table>"

        return html

    def _get_entity_html(self, entity, sg_globals):
        """Returns html for displaying a generic entity context."""

        # default to name, fall back to code
        entity_display = entity.get("name", entity.get("code"))
        entity_link = self._get_entity_sg_link(entity_display, entity)
        entity_type = entity["type"]

        # always include type/name
        html = """
            <table>
              <tr>
                <td class='sg_label_td'>{entity_type}:</td>
                <td class='sg_value_td'>{name}</td>
              </tr>
            """.format(
            entity_type=entity_type, name=entity_link,
        )

        # show a status if one can be determined
        status = None
        if "sg_status_list" in entity:
            status = sg_globals.get_status_display_name(
                entity["sg_status_list"], project_id=entity.get("project", {}).get("id")
            )
        elif "sg_status" in entity:
            status = entity["sg_status"]

        if status:
            html += """
                  <tr>
                    <td class='sg_label_td'>Status:</td>
                    <td class='sg_value_td'>{status}</td>
                  </tr>
                """.format(
                status=status,
            )

        # tags if there are any
        if entity["tag_list"]:
            tag_display = ", ".join(entity["tag_list"])
            html += """
                <tr>
                  <td class='sg_label_td'>Tags:</td>
                  <td class='sg_value_td'>{tags}</td>
                </tr>
                """.format(
                tags=tag_display,
            )

        # description if there is one
        desc = None
        if "description" in entity:
            desc = entity["description"]
        elif "sg_description" in entity:
            desc = entity["sg_description"]

        if desc:
            html += """
                <tr>
                  <td class='sg_label_td'>Desc:</td>
                  <td class='sg_value_td'>{desc}</td>
                </tr>
                """.format(
                desc=desc
            )

        # close up the table
        html += "</table>"

        return html

    def _get_entity_sg_link(self, text, entity):
        """
        Given some text, return html formatted link to the given entity in SG.
        """

        url = "%s/detail/%s/%d" % (
            self.parent.sgtk.shotgun_url,
            entity["type"],
            entity["id"],
        )

        return self.parent.get_panel_link(url, text)<|MERGE_RESOLUTION|>--- conflicted
+++ resolved
@@ -38,13 +38,7 @@
 
         # supported by most entities
         std_fields = base_fields
-<<<<<<< HEAD
-        std_fields.extend(
-            ["code", "project", "sg_status_list", "description",]
-        )
-=======
         std_fields.extend(["code", "project", "sg_status_list", "description"])
->>>>>>> 95bc9fd8
 
         # ---- fields for specific entity contexts
 
@@ -54,22 +48,12 @@
 
         elif entity_type == "Asset":
             fields = std_fields
-<<<<<<< HEAD
-            fields.extend(
-                ["sg_asset_type",]
-            )
-=======
             fields.extend(["sg_asset_type"])
->>>>>>> 95bc9fd8
 
         elif entity_type == "Shot":
             fields = std_fields
             fields.extend(
-<<<<<<< HEAD
-                ["sg_cut_in", "sg_cut_out", "sg_head_in", "sg_tail_out", "sg_sequence",]
-=======
                 ["sg_cut_in", "sg_cut_out", "sg_head_in", "sg_tail_out", "sg_sequence"]
->>>>>>> 95bc9fd8
             )
 
         elif entity_type == "Task":
